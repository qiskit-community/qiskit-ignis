--- conflicted
+++ resolved
@@ -20,18 +20,6 @@
     pip install -c constraints.txt cvxpy<1.1.8
     pip check
     stestr run {posargs}
-<<<<<<< HEAD
-=======
-# Remove after qiskit-aer 0.8.0 release:
-[testenv:py39]
-commands =
-    pip install -U -c constraints.txt git+https://github.com/Qiskit/qiskit-terra.git
-    pip install -U -c constraints.txt git+https://github.com/Qiskit/qiskit-aer.git
-    pip install -U -c constraints.txt -r{toxinidir}/requirements-dev.txt
-    pip install -c constraints.txt cvxpy<1.1.8
-    pip check
-    stestr run {posargs}
->>>>>>> 2295884b
 
 [testenv:no-opt]
 deps =
