--- conflicted
+++ resolved
@@ -13,11 +13,8 @@
 deps = numpy>=1.16.3
        Cython>=0.27.1
        setuptools>=40.1.0
-<<<<<<< HEAD
        cvxpy>=1.0.15
        git+https://github.com/mtreinish/retworkx@max_weight_matching
-=======
->>>>>>> 9fd0edc8
 passenv = QISKIT_IN_PARALLEL
 commands =
     pip install -U -c constraints.txt git+https://github.com/Qiskit/qiskit-terra.git
