[tox]
minversion = 2.1
<<<<<<< HEAD
envlist = py35, py36, py37, py38, pep8
=======
envlist = py35, py36, py37, lint
>>>>>>> 20a1d0eb
skipsdist = True

[testenv]
usedevelop = true
install_command = pip install -c{toxinidir}/constraints.txt -U {opts} {packages}
setenv =
  VIRTUAL_ENV={envdir}
  LANGUAGE=en_US
  LC_ALL=en_US.utf-8
deps = numpy>=1.13
       Cython>=0.27.1
       setuptools>=40.1.0
commands =
    pip install -U -c constraints.txt git+https://github.com/Qiskit/qiskit-terra.git
    pip install -U -c constraints.txt -r{toxinidir}/requirements-dev.txt
    stestr run {posargs}

[testenv:lint]
basepython = python3
deps =
  pycodestyle
  pylint
  setuptools>=40.1.0
commands =
  pycodestyle qiskit/ignis test/
  pylint -rn --rcfile={toxinidir}/.pylintrc qiskit/ignis test/

[testenv:docs]
basepython = python3
deps =
    -r{toxinidir}/requirements-dev.txt
    qiskit-ibmq-provider
commands =
  sphinx-build -b html -W {posargs} docs/ docs/_build/html<|MERGE_RESOLUTION|>--- conflicted
+++ resolved
@@ -1,10 +1,6 @@
 [tox]
 minversion = 2.1
-<<<<<<< HEAD
-envlist = py35, py36, py37, py38, pep8
-=======
-envlist = py35, py36, py37, lint
->>>>>>> 20a1d0eb
+envlist = py35, py36, py37, py38, lint
 skipsdist = True
 
 [testenv]
