--- conflicted
+++ resolved
@@ -56,7 +56,6 @@
         Single run of accreditation protocol, data input as 
         qiskit result object
 
-<<<<<<< HEAD
         Args:
             results (Result): results of the quantum job
             postp_list (list): list of strings used to post-process outputs
@@ -80,18 +79,6 @@
         """
         Single run of accreditation protocol, data input as 
         a list of output strings
-        
-=======
-    bound = 1
-    confidence = 1
-    N_acc = 0
-    num_runs = 0
-    flag = 'accepted'
-    outputs = []
-    num_runs = 0
-    num_traps = 0
-    g_num = 1
->>>>>>> 6ca11ad3
 
         Args:
             strings (list): stringlist of outputs
