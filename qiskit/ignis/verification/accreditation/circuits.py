# This code is part of Qiskit.
#
# (C) Copyright IBM 2019.
#
# This code is licensed under the Apache License, Version 2.0. You may
# obtain a copy of this license in the LICENSE.txt file in the root directory
# of this source tree or at http://www.apache.org/licenses/LICENSE-2.0.
#
# Any modifications or derivative works of this code must retain this
# copyright notice, and modified files need to carry a notice indicating
# that they have been altered from the originals.


"""
Generates accreditation circuits
"""
import copy
from numpy import random
from qiskit import QuantumCircuit
from .qotp import layer_parser, QOTP_fromlayers

<<<<<<< HEAD
=======
from qiskit import (QuantumCircuit, QuantumRegister, ClassicalRegister,
                    QiskitError)
from qiskit.quantum_info.synthesis import euler_angles_1q


# pylint: disable=no-member
def routine_one(gate, cz_gate, type_circ):
    """
    Routine 1.
    It appends QOTP to gate in the circuit.

    Args:
        gate (list): list of all 1-qubit gate in circuit
        cz_gate (list): list of all cz gate in circuit
        type_circ (integer): 0 if circuit is target, 1 if circuit is trap

    Returns:
        qotp_gate (list): list of all 1-qubit gate and QOTP
        postp (list): string used in classical post-processing
    """

    # Size of un-encoded circuit
    n_qb = len(gate)
    m_bands = len(gate[0])

    # Increase the lenght of cz_gate for further use in while loop
    cz_gate = np.vstack([cz_gate, [0, 0, 0]])

    # TARGET encoding
    if type_circ == 0:
        # Define a new set of 1-qubit gate initialized to identity
        qotp_gate = [[[0, 0, 0] for j in range(3*m_bands)]
                     for i in range(n_qb)]

        # Place 1-qubit gate from the target
        for i in range(n_qb):
            for j in range(m_bands):
                qotp_gate[i][3*j+1] = gate[i][j]

        # QOTP before first band of gate (Pauli-Z)
        for i in range(n_qb):
            if random.randint(0, 2) == 1:
                qotp_gate[i][0] = [0, np.pi/2, np.pi/2]

        # QOTP in middle circuit
        qotp = [[0, 0, 0], [np.pi, np.pi/2, -np.pi/2], [0, np.pi/2, np.pi/2],
                [np.pi, 0, 0]]
        for j in range(m_bands-1):
            alpha = [random.randint(0, 4) for i in range(n_qb)]
            for i in range(n_qb):
                # This undoes QOTP for qubits not connected by cZ
                qotp_gate[i][3*j+2] = qotp[alpha[i]]
                qotp_gate[i][3*j+3] = qotp[alpha[i]]

            # This undoes QOTP for qubits connected by a cZ
            # It erases rows in matrix cz_gate
            if len(cz_gate) != 1:
                while cz_gate[0][0] == j:
                    if alpha[cz_gate[0][1]] == 1 or alpha[cz_gate[0][1]] == 3:
                        qotp_gate[cz_gate[0][2]][3*j+3] = \
                            qotp[(alpha[cz_gate[0][2]]+2) % 4]
                    if alpha[cz_gate[0][2]] == 1 or alpha[cz_gate[0][2]] == 3:
                        qotp_gate[cz_gate[0][1]][3*j+3] = \
                            qotp[(alpha[cz_gate[0][1]] + 2) % 4]
                    cz_gate = np.delete(cz_gate, (0), axis=0)

        # QOTP before the measurements
        alpha = [random.randint(0, 4) for i in range(n_qb)]
        postp = [(alpha[i]) % 2 for i in range(n_qb)]
        for i in range(n_qb):
            qotp_gate[i][3*m_bands-1] = qotp[alpha[i]]

    # TRAP encoding
    else:
        n_qb = len(gate)
        m_bands = int(len(gate[0])/3)

        # Define a new set of 1-qubit gate initialized to identity
        qotp_gate = [[[0, 0, 0] for j in range(4*m_bands+4)]
                     for i in range(n_qb)]

        # Place 1-qubit gate from the target
        for j in range(m_bands+1):
            for i in range(n_qb):
                qotp_gate[i][4*j+1] = gate[i][2*j+1]
                qotp_gate[i][4*j+2] = gate[i][2*j+2]

        # QOTP before first band of gate (Pauli-Z)
        for i in range(n_qb):
            if random.randint(0, 2) == 1:
                qotp_gate[i][0] = [0, np.pi/2, np.pi/2]

        # QOTP
        qotp = [[0, 0, 0], [np.pi, np.pi/2, -np.pi/2], [0, np.pi/2, np.pi/2],
                [np.pi, 0, 0]]
        for j in range(m_bands):
            alpha = [random.randint(0, 4) for i in range(n_qb)]
            for i in range(n_qb):
                qotp_gate[i][4*j+3] = qotp[alpha[i]]
                qotp_gate[i][4*j+4] = qotp[alpha[i]]

            # This undoes QOTP for qubits not connected by cZ.
            # It follows the instructions given by matrix cz_gate, erasing
            # lines in cz_gate when band is completed
            if len(cz_gate) != 1:
                while cz_gate[0][0] == j:
                    if alpha[cz_gate[0][1]] == 1 or alpha[cz_gate[0][1]] == 3:
                        qotp_gate[cz_gate[0][2]][4*j+4] = \
                            qotp[(alpha[cz_gate[0][2]] + 2) % 4]
                    if alpha[cz_gate[0][2]] == 1 or alpha[cz_gate[0][2]] == 3:
                        qotp_gate[cz_gate[0][1]][4*j+4] = \
                            qotp[(alpha[cz_gate[0][1]] + 2) % 4]
                    cz_gate = np.delete(cz_gate, (0), axis=0)

        # QOTP before the measurements
        alpha = [random.randint(0, 4) for i in range(n_qb)]
        postp = [(alpha[i]) % 2 for i in range(n_qb)]
        for i in range(n_qb):
            qotp_gate[i][4*m_bands+3] = qotp[alpha[i]]

    # Flip
    post1 = [0 for i in range(n_qb)]
    for i in range(n_qb):
        post1[i] = postp[n_qb-1-i]
    postp = post1

    return qotp_gate, postp


def routine_two(n_qb, m_bands, cz_gate):
    """
    Routine 2.
    It returns random 1-qubit gate for trap circuits

    Args:
        n_qb (int): number of qubits
        m_bands (int): number of bands
        cz_gate (list): list of all cz gate in circuit

    Returns:
        gate_trap (list): list of all 1-qubit gates in trap circuit
    """

    # Define a new set of 1-qubit gates initialized to identity
    gate_trap = [[[0, 0, 0] for j in range(2*m_bands)] for i in range(n_qb)]

    # Place gate in the trap circ
    for j in range(m_bands-1):
        for i in range(n_qb):
            if random.randint(0, 2) == 0:
                gate_trap[i][2*j+1] = [np.pi/2, 0, np.pi]
                gate_trap[i][2*j+2] = [np.pi/2, 0, np.pi]
            else:
                gate_trap[i][2*j+1] = [0, 0, np.pi/2]
                gate_trap[i][2*j+2] = [0, 0, -np.pi/2]

    # This fixes the gate for qubits connected by cZ gate
    for i_cz, _ in enumerate(cz_gate):
        if random.randint(0, 2) == 0:
            gate_trap[cz_gate[i_cz][1]][2*(cz_gate[i_cz][0])+1] =\
                [np.pi/2, 0, np.pi]
            gate_trap[cz_gate[i_cz][1]][2*(cz_gate[i_cz][0])+2] =\
                [np.pi/2, 0, np.pi]
            gate_trap[cz_gate[i_cz][2]][2*(cz_gate[i_cz][0])+1] =\
                [0, 0, np.pi/2]
            gate_trap[cz_gate[i_cz][2]][2*(cz_gate[i_cz][0])+2] =\
                [0, 0, -np.pi/2]
        else:
            gate_trap[cz_gate[i_cz][1]][2*(cz_gate[i_cz][0])+1] =\
                [0, 0, np.pi/2]
            gate_trap[cz_gate[i_cz][1]][2*(cz_gate[i_cz][0])+2] =\
                [0, 0, -np.pi/2]
            gate_trap[cz_gate[i_cz][2]][2*(cz_gate[i_cz][0])+1] =\
                [np.pi/2, 0, np.pi]
            gate_trap[cz_gate[i_cz][2]][2*(cz_gate[i_cz][0])+2] =\
                [np.pi/2, 0, np.pi]

    # Place random H gate at beginning and end of circuit
    if random.randint(0, 2) == 1:
        for i in range(n_qb):
            gate_trap[i][0] = [np.pi/2, 0, np.pi]
            gate_trap[i][2*m_bands-1] = [np.pi/2, 0, np.pi]

    gate_trap = np.hstack([[[[0, 0, 0]] for i in range(n_qb)], gate_trap])

    return gate_trap


def accreditation_circuits(target_circuit, num_trap):
    """
    Simulation of quantum circuit on backend

    Args:
        target_circuit (QuantumCircuit): Quantum circuit consisting of
            cZ gates and arbitrary single qubit gates, followed by Z
            measurements on all qubits
        num_trap (int): number of trap circuits

    Returns:
        circuit_list (list): accreditation circuits
        postp_list (list): strings used for classical post-processing
        v_zero (int): position of target circuit
    """
    gate_target, cz_gate = accreditation_parser(target_circuit)

    n_qb = len(gate_target)
    m_bands = len(gate_target[0])

    # Check if cz_gate is valid
    if cz_gate[len(cz_gate)-1][0] >= m_bands-1:
        QiskitError('ERROR: The last band must contain no cZ gates.')

    # Position of the target
    v_zero = random.randint(0, num_trap)

    circuit_list = [[] for e in range(num_trap+1)]
    postp_list = [[] for e in range(num_trap+1)]

    for k in range(num_trap+1):
>>>>>>> 32be479f

class accreditationCircuits:
    """This class generates accreditation circuits from a target."""
    def __init__(self, targetcirc, twoqubitgate='cz', coupling_map=None):
        self.targetCircuit(targetcirc,
                           twoqubitgate=twoqubitgate,
                           coupling_map=coupling_map)

    def targetCircuit(self, targetcirc, twoqubitgate='cz', coupling_map=None):
        """
        Load target circuit in to class,
        parse into layers
            Args:
                targetcirc (circuit): a qiskit circuit to accredit
                coupling_map (list): some particular device topology
                as list of list (e.g. [[0,1],[1,2],[2,0]])
        """
        self.target = copy.deepcopy(targetcirc)
        # parse circuit into layers
        self.layers = layer_parser(self.target,
                                   twoqubitgate=twoqubitgate,
                                   coupling_map=coupling_map)

<<<<<<< HEAD
    def generateCircuits(self, num_trap):
        """
        Generate quantum circuits for accreditation
            Args:
                num_trap (int): number of trap circuits
            Returns:
                circuit_list (list): accreditation circuits
                postp_list (list): strings used for classical post-processing
                v_zero (int): position of target circuit
        """
        # Position of the target
        v_zero = random.randint(0, num_trap+1)
        # output lists
        circuit_list = []
        postp_list = []
        # main loop through traps
        testlayers = copy.deepcopy(self.layers)
        for k in range(num_trap+1):
            if k == v_zero:  # Generating the target circuit
                testlayers = copy.deepcopy(self.layers)
            else:  # Generating a trap circuit
                testlayers['singlequbitlayers'] = self._routine_two()
            # apply onte time pad and add to outputlist
            circ, postp = QOTP_fromlayers(testlayers)
            circuit_list.append(circ)
            postp_list.append(postp)
        return circuit_list, postp_list, v_zero

    def _routine_two(self):
        """
        Routine 2.
        It returns random 1-qubit gate for trap circuits
            Args:
                czs (list): a list of circuits encoding the cz gate layers
=======
def accreditation_parser(target_circuit):
    """Converts an input quantum circuit to lists representing the input

    Args:
        target_circuit (QuantumCircuit): Quantum circuit consisting of
        cZ gates and single qubit gates, followed by Pauli-Z measure-
        ments on all qubits

    Returns:
        gates_target (list): A 2D list of all 1-qubit gates in the
            target circuit
        cz_gate (list): list of all cz gate in target circuit
        """
    # Initialize empty lists gates_target and cz_gate
    gates_target = []
    cz_gate = []

    # Qubits in the circuit
    circuit_qubits = target_circuit.qubits

    # Initialize empty list single_qubit_gates
    # This list will be used to store 1-qubit gates in the circuit
    single_qubit_gates = [[] for _ in circuit_qubits]

    # Initialize empty list
    # This is used to check if in a band, a qubit can still be entangled with
    # other qubits (qubits can be entanged one time per band)
    unavailable_qubits = []

    # Keep track of current band
    current_band_no = 0

    # Loops over all gates in the circuit. An extra element is added so the
    # last band is closed at the end
    for gate in target_circuit.data + ['END STRING']:

        # Checks for special cases that need to be handled differently
        gate_qubits = gate[1]
        last_element = (gate == 'END STRING')
        is_measure = ((len(gate_qubits) == len(gate[2]))
                      and not gate == 'END STRING')

        # Records the position of the last cz gate
        if cz_gate:
            last_cz = cz_gate[-1][0]
        else:
            last_cz = -1

        # Makes sure measurements are ignored
        if not is_measure:
            circuit_end_band = last_element\
                and ((last_cz == current_band_no)
                     or (single_qubit_gates != [[] for _ in circuit_qubits]))

            # If a new band is required, converts the current band's single
            # qubit gates to Euler angles and prepares for the next band
            if((not set(gate_qubits).isdisjoint(set(unavailable_qubits)))
               or circuit_end_band):
                band_gates_angles = []
                u3_gates_temp = []
                for qubit in single_qubit_gates:
                    matrix = np.array([[1, 0], [0, 1]])
                    for gate_index in qubit[::-1]:
                        matrix = np.matmul(matrix, gate_index[0].to_matrix())
                    band_gates_angles.append(euler_angles_1q(matrix))
                    u3_gates_temp.append(band_gates_angles[0])
                    band_gates_angles = []
                gates_target.append(u3_gates_temp)
                current_band_no += 1
                unavailable_qubits = []
                single_qubit_gates = [[] for _ in circuit_qubits]
            if last_element:
                break

            # Adds single gates' gate object to the array corresponding to
            # their qubit in single_qubit_gates
            if len(gate_qubits) == 1:
                single_qubit_gates[gate_qubits[0].index].append(gate)
            # Records the location of 2 qubit gates
            else:
                cz_gate.append([current_band_no, gate_qubits[0].index,
                                gate_qubits[1].index])
                unavailable_qubits += gate_qubits

    # Adds a band of identity gates if circuit ends with cz gates
    if last_cz == current_band_no - 1:
        last_band = []
        for qubit in circuit_qubits:
            last_band.append((0.0, 0.0, 0.0))
        gates_target.append(last_band)

    # Transposes the u3_gates matrix
    gates_target = [list(i) for i in zip(*gates_target)]
>>>>>>> 32be479f

            Returns:
                gate_trap (list): list of all 1-qubit gates in trap circuit
        """
        # generate a temporary set of single qubit gate initialized to I
        qregs = self.layers['qregs']
        cregs = self.layers['cregs']
        nlayers = len(self.layers['twoqubitlayers'])+1
        gate_trap = [QuantumCircuit(qregs,
                                    cregs) for j in range(nlayers)]

        # decide if we are in x or z basis and apply first row of H's
        basis = random.randint(2)
        if basis:
            for q in self.layers['qregs']:
                gate_trap[0].h(q)

        # step through cz layers
        for layer, gates2q in enumerate(self.layers['twoqubitlayers']):
            regs2q = []  # a list of all registers used by czs
            for _, qsub, _ in gates2q:
                regs2q.extend(qsub)
                g2q = self.layers['twoqubitgate']
                if g2q == 'cx':
                    # apply either H x SH or S x I (and inverses)
                    if random.randint(2):
                        gate_trap[layer].h(qsub[0])
                        gate_trap[layer+1].h(qsub[0])
                        gate_trap[layer].s(qsub[1])
                        gate_trap[layer].h(qsub[1])
                        gate_trap[layer+1].h(qsub[1])
                        gate_trap[layer+1].sdg(qsub[1])
                    else:
                        gate_trap[layer].s(qsub[0])
                        gate_trap[layer+1].sdg(qsub[0])
                elif g2q == 'cz':
                    # apply either H x S or S x H (and inverses)
                    if random.randint(2):
                        gate_trap[layer].h(qsub[0])
                        gate_trap[layer+1].h(qsub[0])
                        gate_trap[layer].s(qsub[1])
                        gate_trap[layer+1].sdg(qsub[1])
                    else:
                        gate_trap[layer].s(qsub[0])
                        gate_trap[layer+1].sdg(qsub[0])
                        gate_trap[layer].h(qsub[1])
                        gate_trap[layer+1].h(qsub[1])
                else:
                    raise Exception("Two qubit gate {0}".format(g2q)
                                    + "is not implemented"
                                    + " in accreditation circuits")
            for q in self.layers['qregs']:
                # if we didn't do anything to this index yet
                # apply a h or an s
                if q not in regs2q:
                    if random.randint(2):
                        gate_trap[layer].h(q)
                        gate_trap[layer+1].h(q)
                    else:
                        gate_trap[layer].s(q)
                        gate_trap[layer+1].sdg(q)
        # if in x basis undo H's
        if basis:
            for q in self.layers['qregs']:
                gate_trap[-1].h(q)
        return gate_trap<|MERGE_RESOLUTION|>--- conflicted
+++ resolved
@@ -19,228 +19,6 @@
 from qiskit import QuantumCircuit
 from .qotp import layer_parser, QOTP_fromlayers
 
-<<<<<<< HEAD
-=======
-from qiskit import (QuantumCircuit, QuantumRegister, ClassicalRegister,
-                    QiskitError)
-from qiskit.quantum_info.synthesis import euler_angles_1q
-
-
-# pylint: disable=no-member
-def routine_one(gate, cz_gate, type_circ):
-    """
-    Routine 1.
-    It appends QOTP to gate in the circuit.
-
-    Args:
-        gate (list): list of all 1-qubit gate in circuit
-        cz_gate (list): list of all cz gate in circuit
-        type_circ (integer): 0 if circuit is target, 1 if circuit is trap
-
-    Returns:
-        qotp_gate (list): list of all 1-qubit gate and QOTP
-        postp (list): string used in classical post-processing
-    """
-
-    # Size of un-encoded circuit
-    n_qb = len(gate)
-    m_bands = len(gate[0])
-
-    # Increase the lenght of cz_gate for further use in while loop
-    cz_gate = np.vstack([cz_gate, [0, 0, 0]])
-
-    # TARGET encoding
-    if type_circ == 0:
-        # Define a new set of 1-qubit gate initialized to identity
-        qotp_gate = [[[0, 0, 0] for j in range(3*m_bands)]
-                     for i in range(n_qb)]
-
-        # Place 1-qubit gate from the target
-        for i in range(n_qb):
-            for j in range(m_bands):
-                qotp_gate[i][3*j+1] = gate[i][j]
-
-        # QOTP before first band of gate (Pauli-Z)
-        for i in range(n_qb):
-            if random.randint(0, 2) == 1:
-                qotp_gate[i][0] = [0, np.pi/2, np.pi/2]
-
-        # QOTP in middle circuit
-        qotp = [[0, 0, 0], [np.pi, np.pi/2, -np.pi/2], [0, np.pi/2, np.pi/2],
-                [np.pi, 0, 0]]
-        for j in range(m_bands-1):
-            alpha = [random.randint(0, 4) for i in range(n_qb)]
-            for i in range(n_qb):
-                # This undoes QOTP for qubits not connected by cZ
-                qotp_gate[i][3*j+2] = qotp[alpha[i]]
-                qotp_gate[i][3*j+3] = qotp[alpha[i]]
-
-            # This undoes QOTP for qubits connected by a cZ
-            # It erases rows in matrix cz_gate
-            if len(cz_gate) != 1:
-                while cz_gate[0][0] == j:
-                    if alpha[cz_gate[0][1]] == 1 or alpha[cz_gate[0][1]] == 3:
-                        qotp_gate[cz_gate[0][2]][3*j+3] = \
-                            qotp[(alpha[cz_gate[0][2]]+2) % 4]
-                    if alpha[cz_gate[0][2]] == 1 or alpha[cz_gate[0][2]] == 3:
-                        qotp_gate[cz_gate[0][1]][3*j+3] = \
-                            qotp[(alpha[cz_gate[0][1]] + 2) % 4]
-                    cz_gate = np.delete(cz_gate, (0), axis=0)
-
-        # QOTP before the measurements
-        alpha = [random.randint(0, 4) for i in range(n_qb)]
-        postp = [(alpha[i]) % 2 for i in range(n_qb)]
-        for i in range(n_qb):
-            qotp_gate[i][3*m_bands-1] = qotp[alpha[i]]
-
-    # TRAP encoding
-    else:
-        n_qb = len(gate)
-        m_bands = int(len(gate[0])/3)
-
-        # Define a new set of 1-qubit gate initialized to identity
-        qotp_gate = [[[0, 0, 0] for j in range(4*m_bands+4)]
-                     for i in range(n_qb)]
-
-        # Place 1-qubit gate from the target
-        for j in range(m_bands+1):
-            for i in range(n_qb):
-                qotp_gate[i][4*j+1] = gate[i][2*j+1]
-                qotp_gate[i][4*j+2] = gate[i][2*j+2]
-
-        # QOTP before first band of gate (Pauli-Z)
-        for i in range(n_qb):
-            if random.randint(0, 2) == 1:
-                qotp_gate[i][0] = [0, np.pi/2, np.pi/2]
-
-        # QOTP
-        qotp = [[0, 0, 0], [np.pi, np.pi/2, -np.pi/2], [0, np.pi/2, np.pi/2],
-                [np.pi, 0, 0]]
-        for j in range(m_bands):
-            alpha = [random.randint(0, 4) for i in range(n_qb)]
-            for i in range(n_qb):
-                qotp_gate[i][4*j+3] = qotp[alpha[i]]
-                qotp_gate[i][4*j+4] = qotp[alpha[i]]
-
-            # This undoes QOTP for qubits not connected by cZ.
-            # It follows the instructions given by matrix cz_gate, erasing
-            # lines in cz_gate when band is completed
-            if len(cz_gate) != 1:
-                while cz_gate[0][0] == j:
-                    if alpha[cz_gate[0][1]] == 1 or alpha[cz_gate[0][1]] == 3:
-                        qotp_gate[cz_gate[0][2]][4*j+4] = \
-                            qotp[(alpha[cz_gate[0][2]] + 2) % 4]
-                    if alpha[cz_gate[0][2]] == 1 or alpha[cz_gate[0][2]] == 3:
-                        qotp_gate[cz_gate[0][1]][4*j+4] = \
-                            qotp[(alpha[cz_gate[0][1]] + 2) % 4]
-                    cz_gate = np.delete(cz_gate, (0), axis=0)
-
-        # QOTP before the measurements
-        alpha = [random.randint(0, 4) for i in range(n_qb)]
-        postp = [(alpha[i]) % 2 for i in range(n_qb)]
-        for i in range(n_qb):
-            qotp_gate[i][4*m_bands+3] = qotp[alpha[i]]
-
-    # Flip
-    post1 = [0 for i in range(n_qb)]
-    for i in range(n_qb):
-        post1[i] = postp[n_qb-1-i]
-    postp = post1
-
-    return qotp_gate, postp
-
-
-def routine_two(n_qb, m_bands, cz_gate):
-    """
-    Routine 2.
-    It returns random 1-qubit gate for trap circuits
-
-    Args:
-        n_qb (int): number of qubits
-        m_bands (int): number of bands
-        cz_gate (list): list of all cz gate in circuit
-
-    Returns:
-        gate_trap (list): list of all 1-qubit gates in trap circuit
-    """
-
-    # Define a new set of 1-qubit gates initialized to identity
-    gate_trap = [[[0, 0, 0] for j in range(2*m_bands)] for i in range(n_qb)]
-
-    # Place gate in the trap circ
-    for j in range(m_bands-1):
-        for i in range(n_qb):
-            if random.randint(0, 2) == 0:
-                gate_trap[i][2*j+1] = [np.pi/2, 0, np.pi]
-                gate_trap[i][2*j+2] = [np.pi/2, 0, np.pi]
-            else:
-                gate_trap[i][2*j+1] = [0, 0, np.pi/2]
-                gate_trap[i][2*j+2] = [0, 0, -np.pi/2]
-
-    # This fixes the gate for qubits connected by cZ gate
-    for i_cz, _ in enumerate(cz_gate):
-        if random.randint(0, 2) == 0:
-            gate_trap[cz_gate[i_cz][1]][2*(cz_gate[i_cz][0])+1] =\
-                [np.pi/2, 0, np.pi]
-            gate_trap[cz_gate[i_cz][1]][2*(cz_gate[i_cz][0])+2] =\
-                [np.pi/2, 0, np.pi]
-            gate_trap[cz_gate[i_cz][2]][2*(cz_gate[i_cz][0])+1] =\
-                [0, 0, np.pi/2]
-            gate_trap[cz_gate[i_cz][2]][2*(cz_gate[i_cz][0])+2] =\
-                [0, 0, -np.pi/2]
-        else:
-            gate_trap[cz_gate[i_cz][1]][2*(cz_gate[i_cz][0])+1] =\
-                [0, 0, np.pi/2]
-            gate_trap[cz_gate[i_cz][1]][2*(cz_gate[i_cz][0])+2] =\
-                [0, 0, -np.pi/2]
-            gate_trap[cz_gate[i_cz][2]][2*(cz_gate[i_cz][0])+1] =\
-                [np.pi/2, 0, np.pi]
-            gate_trap[cz_gate[i_cz][2]][2*(cz_gate[i_cz][0])+2] =\
-                [np.pi/2, 0, np.pi]
-
-    # Place random H gate at beginning and end of circuit
-    if random.randint(0, 2) == 1:
-        for i in range(n_qb):
-            gate_trap[i][0] = [np.pi/2, 0, np.pi]
-            gate_trap[i][2*m_bands-1] = [np.pi/2, 0, np.pi]
-
-    gate_trap = np.hstack([[[[0, 0, 0]] for i in range(n_qb)], gate_trap])
-
-    return gate_trap
-
-
-def accreditation_circuits(target_circuit, num_trap):
-    """
-    Simulation of quantum circuit on backend
-
-    Args:
-        target_circuit (QuantumCircuit): Quantum circuit consisting of
-            cZ gates and arbitrary single qubit gates, followed by Z
-            measurements on all qubits
-        num_trap (int): number of trap circuits
-
-    Returns:
-        circuit_list (list): accreditation circuits
-        postp_list (list): strings used for classical post-processing
-        v_zero (int): position of target circuit
-    """
-    gate_target, cz_gate = accreditation_parser(target_circuit)
-
-    n_qb = len(gate_target)
-    m_bands = len(gate_target[0])
-
-    # Check if cz_gate is valid
-    if cz_gate[len(cz_gate)-1][0] >= m_bands-1:
-        QiskitError('ERROR: The last band must contain no cZ gates.')
-
-    # Position of the target
-    v_zero = random.randint(0, num_trap)
-
-    circuit_list = [[] for e in range(num_trap+1)]
-    postp_list = [[] for e in range(num_trap+1)]
-
-    for k in range(num_trap+1):
->>>>>>> 32be479f
 
 class accreditationCircuits:
     """This class generates accreditation circuits from a target."""
@@ -248,33 +26,32 @@
         self.targetCircuit(targetcirc,
                            twoqubitgate=twoqubitgate,
                            coupling_map=coupling_map)
-
+    
     def targetCircuit(self, targetcirc, twoqubitgate='cz', coupling_map=None):
         """
-        Load target circuit in to class,
-        parse into layers
+            Load target circuit in to class,
+            parse into layers
             Args:
-                targetcirc (circuit): a qiskit circuit to accredit
-                coupling_map (list): some particular device topology
-                as list of list (e.g. [[0,1],[1,2],[2,0]])
-        """
+            targetcirc (circuit): a qiskit circuit to accredit
+            coupling_map (list): some particular device topology
+            as list of list (e.g. [[0,1],[1,2],[2,0]])
+            """
         self.target = copy.deepcopy(targetcirc)
         # parse circuit into layers
         self.layers = layer_parser(self.target,
                                    twoqubitgate=twoqubitgate,
                                    coupling_map=coupling_map)
-
-<<<<<<< HEAD
+    
     def generateCircuits(self, num_trap):
         """
-        Generate quantum circuits for accreditation
+            Generate quantum circuits for accreditation
             Args:
-                num_trap (int): number of trap circuits
+            num_trap (int): number of trap circuits
             Returns:
-                circuit_list (list): accreditation circuits
-                postp_list (list): strings used for classical post-processing
-                v_zero (int): position of target circuit
-        """
+            circuit_list (list): accreditation circuits
+            postp_list (list): strings used for classical post-processing
+            v_zero (int): position of target circuit
+            """
         # Position of the target
         v_zero = random.randint(0, num_trap+1)
         # output lists
@@ -292,140 +69,45 @@
             circuit_list.append(circ)
             postp_list.append(postp)
         return circuit_list, postp_list, v_zero
-
+    
     def _routine_two(self):
         """
-        Routine 2.
-        It returns random 1-qubit gate for trap circuits
+            Routine 2.
+            It returns random 1-qubit gate for trap circuits
             Args:
-                czs (list): a list of circuits encoding the cz gate layers
-=======
-def accreditation_parser(target_circuit):
-    """Converts an input quantum circuit to lists representing the input
-
-    Args:
-        target_circuit (QuantumCircuit): Quantum circuit consisting of
-        cZ gates and single qubit gates, followed by Pauli-Z measure-
-        ments on all qubits
-
-    Returns:
-        gates_target (list): A 2D list of all 1-qubit gates in the
-            target circuit
-        cz_gate (list): list of all cz gate in target circuit
-        """
-    # Initialize empty lists gates_target and cz_gate
-    gates_target = []
-    cz_gate = []
-
-    # Qubits in the circuit
-    circuit_qubits = target_circuit.qubits
-
-    # Initialize empty list single_qubit_gates
-    # This list will be used to store 1-qubit gates in the circuit
-    single_qubit_gates = [[] for _ in circuit_qubits]
-
-    # Initialize empty list
-    # This is used to check if in a band, a qubit can still be entangled with
-    # other qubits (qubits can be entanged one time per band)
-    unavailable_qubits = []
-
-    # Keep track of current band
-    current_band_no = 0
-
-    # Loops over all gates in the circuit. An extra element is added so the
-    # last band is closed at the end
-    for gate in target_circuit.data + ['END STRING']:
-
-        # Checks for special cases that need to be handled differently
-        gate_qubits = gate[1]
-        last_element = (gate == 'END STRING')
-        is_measure = ((len(gate_qubits) == len(gate[2]))
-                      and not gate == 'END STRING')
-
-        # Records the position of the last cz gate
-        if cz_gate:
-            last_cz = cz_gate[-1][0]
-        else:
-            last_cz = -1
-
-        # Makes sure measurements are ignored
-        if not is_measure:
-            circuit_end_band = last_element\
-                and ((last_cz == current_band_no)
-                     or (single_qubit_gates != [[] for _ in circuit_qubits]))
-
-            # If a new band is required, converts the current band's single
-            # qubit gates to Euler angles and prepares for the next band
-            if((not set(gate_qubits).isdisjoint(set(unavailable_qubits)))
-               or circuit_end_band):
-                band_gates_angles = []
-                u3_gates_temp = []
-                for qubit in single_qubit_gates:
-                    matrix = np.array([[1, 0], [0, 1]])
-                    for gate_index in qubit[::-1]:
-                        matrix = np.matmul(matrix, gate_index[0].to_matrix())
-                    band_gates_angles.append(euler_angles_1q(matrix))
-                    u3_gates_temp.append(band_gates_angles[0])
-                    band_gates_angles = []
-                gates_target.append(u3_gates_temp)
-                current_band_no += 1
-                unavailable_qubits = []
-                single_qubit_gates = [[] for _ in circuit_qubits]
-            if last_element:
-                break
-
-            # Adds single gates' gate object to the array corresponding to
-            # their qubit in single_qubit_gates
-            if len(gate_qubits) == 1:
-                single_qubit_gates[gate_qubits[0].index].append(gate)
-            # Records the location of 2 qubit gates
-            else:
-                cz_gate.append([current_band_no, gate_qubits[0].index,
-                                gate_qubits[1].index])
-                unavailable_qubits += gate_qubits
-
-    # Adds a band of identity gates if circuit ends with cz gates
-    if last_cz == current_band_no - 1:
-        last_band = []
-        for qubit in circuit_qubits:
-            last_band.append((0.0, 0.0, 0.0))
-        gates_target.append(last_band)
-
-    # Transposes the u3_gates matrix
-    gates_target = [list(i) for i in zip(*gates_target)]
->>>>>>> 32be479f
-
+            czs (list): a list of circuits encoding the cz gate layers
+            
             Returns:
-                gate_trap (list): list of all 1-qubit gates in trap circuit
-        """
+            gate_trap (list): list of all 1-qubit gates in trap circuit
+            """
         # generate a temporary set of single qubit gate initialized to I
         qregs = self.layers['qregs']
         cregs = self.layers['cregs']
         nlayers = len(self.layers['twoqubitlayers'])+1
         gate_trap = [QuantumCircuit(qregs,
                                     cregs) for j in range(nlayers)]
+            
+                                    # decide if we are in x or z basis and apply first row of H's
+                                    basis = random.randint(2)
+                                    if basis:
+                                        for q in self.layers['qregs']:
+                                            gate_trap[0].h(q)
 
-        # decide if we are in x or z basis and apply first row of H's
-        basis = random.randint(2)
-        if basis:
-            for q in self.layers['qregs']:
-                gate_trap[0].h(q)
-
-        # step through cz layers
-        for layer, gates2q in enumerate(self.layers['twoqubitlayers']):
-            regs2q = []  # a list of all registers used by czs
-            for _, qsub, _ in gates2q:
-                regs2q.extend(qsub)
-                g2q = self.layers['twoqubitgate']
-                if g2q == 'cx':
-                    # apply either H x SH or S x I (and inverses)
-                    if random.randint(2):
-                        gate_trap[layer].h(qsub[0])
-                        gate_trap[layer+1].h(qsub[0])
-                        gate_trap[layer].s(qsub[1])
-                        gate_trap[layer].h(qsub[1])
-                        gate_trap[layer+1].h(qsub[1])
-                        gate_trap[layer+1].sdg(qsub[1])
+# step through cz layers
+for layer, gates2q in enumerate(self.layers['twoqubitlayers']):
+    regs2q = []  # a list of all registers used by czs
+    for _, qsub, _ in gates2q:
+        regs2q.extend(qsub)
+        g2q = self.layers['twoqubitgate']
+        if g2q == 'cx':
+            # apply either H x SH or S x I (and inverses)
+            if random.randint(2):
+                gate_trap[layer].h(qsub[0])
+                gate_trap[layer+1].h(qsub[0])
+                gate_trap[layer].s(qsub[1])
+                gate_trap[layer].h(qsub[1])
+                gate_trap[layer+1].h(qsub[1])
+                gate_trap[layer+1].sdg(qsub[1])
                     else:
                         gate_trap[layer].s(qsub[0])
                         gate_trap[layer+1].sdg(qsub[0])
@@ -459,4 +141,4 @@
         if basis:
             for q in self.layers['qregs']:
                 gate_trap[-1].h(q)
-        return gate_trap+    return gate_trap