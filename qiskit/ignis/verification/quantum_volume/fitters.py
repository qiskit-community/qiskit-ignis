--- conflicted
+++ resolved
@@ -335,7 +335,8 @@
         if show_plt:
             plt.show()
 
-<<<<<<< HEAD
+        return fig
+
     def plot_hop_accumulative(self, depth, ax=None, figsize=(7, 5)):
         """Plot individual and accumulative heavy output probability (HOP)
         as a function of number of trials
@@ -404,8 +405,6 @@
                                  'nbAgg']:
                 plt.close(fig)
 
-=======
->>>>>>> ba0d4b76
         return fig
 
     def qv_success(self):
