--- conflicted
+++ resolved
@@ -206,7 +206,6 @@
             max_rotations is not None and max_rotations.isdigit() else 0
 
     @staticmethod
-<<<<<<< HEAD
     def _reset_to_defaults(name):
         if IgnisLogging._instance is not None:
             IgnisLogging._instance = None
@@ -218,15 +217,6 @@
                 logger._file_handler = None
                 logger._file_logging_enabled = False
 
-
-=======
-    def _reset_to_defaults():
-        IgnisLogging._instance = None  # pylint: disable=W0212
-        IgnisLogging._file_logging_enabled = False  # pylint: disable=W0212
-        IgnisLogging._log_file = None  # pylint: disable=W0212
-        IgnisLogging._config_file_exists = False
->>>>>>> 44a59934
-
     def get_logger(self, name: str) -> IgnisLogger:
         """
         Return an IgnisLogger object
