--- conflicted
+++ resolved
@@ -47,35 +47,21 @@
         """
         for qubit_num in range(1, 1 + self.max_nq):
             print('test: generating the cnot-dihedral group table - %d qubit'
-<<<<<<< HEAD
-                  % nq)
-            test_dihedral_tables = self.dutils.cnot_dihedral_tables(nq)
+                  % qubit_num)
+            test_dihedral_tables = self.dutils.cnot_dihedral_tables(qubit_num)
             test_dihedral_tables_items = dict(sorted(test_dihedral_tables.
                                                      items()))
             len_table = len(test_dihedral_tables_items)
             print("length:", len(test_dihedral_tables_items))
-=======
-                  % qubit_num)
-            test_dihedral_tables = self.dutils.cnot_dihedral_tables(qubit_num)
-            test_dihedral_tables = dict(sorted(test_dihedral_tables.
-                                               items()))
-            len_table = len(test_dihedral_tables)
-            print("length:", len(test_dihedral_tables))
->>>>>>> e3b227e0
 
             self.assertEqual(len_table, self.table_size[qubit_num],
                              'Error: table on %d qubit does not contain '
-<<<<<<< HEAD
-
-                             'the expected number of elements' % nq)
-=======
                              'the expected number of elements' % qubit_num)
->>>>>>> e3b227e0
 
             # Test of CNOT-Dihedral circuit decomposition
             for _, elem in test_dihedral_tables.items():
                 test_circ = decompose_CNOTDihedral(elem[0])
-                test_elem = CNOTDihedral(nq)
+                test_elem = CNOTDihedral(qubit_num)
                 append_circuit(test_elem, test_circ)
                 self.assertEqual(elem[0], test_elem,
                                  'Error: decomposed circuit is not equal '
